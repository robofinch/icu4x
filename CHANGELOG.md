--- conflicted
+++ resolved
@@ -1,7 +1,5 @@
 # Changelog
 
-<<<<<<< HEAD
-=======
 ## Unreleased
 
 - Components
@@ -11,9 +9,6 @@
     - New `DateTime::local_unix_epoch()` convenience constructor (https://github.com/unicode-org/icu4x/pull/4479)
   - `icu_datetime`
     - `FormattedDateTime` and `FormattedZonedDateTime` now implement `Clone` and `Copy` (https://github.com/unicode-org/icu4x/pull/4476)
-  - `icu_normalizer`
-    - Fix normalization of character whose decomposition contains more than one starter and ends with a non-starter followed by a non-starter
-      with a lower Canonical Combining Class than the last character of the decomposition. (https://github.com/unicode-org/icu4x/pull/4530)
   - `icu_properties`
     - Add `Aran` script code (https://github.com/unicode-org/icu4x/pull/4426)
   - `icu_segmenter`
@@ -49,17 +44,13 @@
         - Add `as_borrowed_slice` and `AsRef` impl (https://github.com/unicode-org/icu4x/pull/4381)
         - Add `ZeroTrieSimpleAsciiCursor` for manual iteration (https://github.com/unicode-org/icu4x/pull/4383)
 
->>>>>>> 35c214f5
 ## icu4x 1.4.x
- - [Remove icu_datagen's dep on `fractional`](https://github.com/unicode-org/icu4x/pull/4472)
+
+- [Remove icu_datagen's dep on `fractional`](https://github.com/unicode-org/icu4x/pull/4472)
    - `icu_datagen@1.4.1`
-
-<<<<<<< HEAD
  - Fix normalization of character whose decomposition contains more than one starter and ends with a non-starter followed by a non-starter
    with a lower Canonical Combining Class than the last character of the decomposition. (https://github.com/unicode-org/icu4x/pull/4530)
    - `icu_normalizer@1.4.1`
-=======
->>>>>>> 35c214f5
 
 ## icu4x 1.4 (Nov 16, 2023)
 
